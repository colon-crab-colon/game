[package]
name = "game"
version = "0.1.0"
edition = "2021"

[dependencies]
ahash = { version = "0.8.11", features = ["compile-time-rng"] }
bytemuck = { version = "1.21.0", features = ["derive", "extern_crate_alloc"] }
cgmath = "0.18.0"
colorgrad = "0.7.0"
crossbeam = "0.8.4"
<<<<<<< HEAD
=======
dda-voxelize = { git = "https://github.com/MIERUNE/dda-voxelize-rs", rev = "1e0844a873262f13b19a709e188a3df22a6fbf97" }
egui = "0.31.0"
egui-wgpu = "0.31.0"
egui-winit = "0.31.0"
>>>>>>> 82c8ba48
env_logger = "0.11.6"
log = "0.4.25"
nalgebra = "0.33.2"
noise = "0.9.0"
pollster = "0.4.0"
rand = "0.9.0"
rapier3d = { version = "0.23.0", features = ["parallel", "simd-stable"] }
wgpu = "24.0.1"
winit = "0.30.8"
mimalloc = "0.1.43"
tracy-client = { version = "0.18.0", optional = true }

[features]
profiling = ["tracy-client"]

[profile.dev]
opt-level = 3

[profile.profiling]
inherits = "release"
debug = true
debug-assertions = false
overflow-checks = false
lto = "thin"
opt-level = 3<|MERGE_RESOLUTION|>--- conflicted
+++ resolved
@@ -9,13 +9,9 @@
 cgmath = "0.18.0"
 colorgrad = "0.7.0"
 crossbeam = "0.8.4"
-<<<<<<< HEAD
-=======
-dda-voxelize = { git = "https://github.com/MIERUNE/dda-voxelize-rs", rev = "1e0844a873262f13b19a709e188a3df22a6fbf97" }
 egui = "0.31.0"
 egui-wgpu = "0.31.0"
 egui-winit = "0.31.0"
->>>>>>> 82c8ba48
 env_logger = "0.11.6"
 log = "0.4.25"
 nalgebra = "0.33.2"
