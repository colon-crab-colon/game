--- conflicted
+++ resolved
@@ -191,18 +191,11 @@
             .unwrap();
 
         let mut engine_pass = engine.renderer().start_render_pass(&output).unwrap();
-<<<<<<< HEAD
         let mut ui_pass = engine.ui_renderer().start_render_pass(
             engine.window().window(),
             &output,
             engine.device(),
-=======
-        let mut ui_pass = egui_renderer.start_render_pass(
-            engine.window().window(),
-            &output,
-            engine.device(),
             dimensions,
->>>>>>> 9d624562
         );
 
         terrain.render(engine, &mut engine_pass, &mut simulation);
@@ -267,14 +260,12 @@
                 });
         });
 
-<<<<<<< HEAD
         ui_pass.render_static_uis();
-=======
+
         let screen_descriptor = ScreenDescriptor {
             size_in_pixels: [dimensions.0, dimensions.1],
             pixels_per_point: engine.window().window().scale_factor() as f32,
         };
->>>>>>> 9d624562
 
         let engine_encoder = engine.renderer().finish_render_pass(engine_pass);
         let ui_encoder = engine.ui_renderer().finish_render_pass(
