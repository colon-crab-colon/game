--- conflicted
+++ resolved
@@ -2,7 +2,7 @@
 use cgmath::{Array, Matrix, Matrix4, Vector3};
 use wgpu::{CommandEncoder, RenderPass};
 
-use super::{renderer::Renderer, texture::Texture};
+use super::texture::Texture;
 
 #[repr(C)]
 #[derive(Clone, Copy, bytemuck::Pod, bytemuck::Zeroable)]
@@ -12,30 +12,14 @@
 }
 
 pub struct Pass<'a> {
-<<<<<<< HEAD
-    _renderer: &'a Renderer<'a>,
-    encoder: *mut CommandEncoder,
-=======
     encoder: CommandEncoder,
->>>>>>> 82c8ba48
     pass: RenderPass<'a>,
     depth: Texture,
 }
 
 impl<'a> Pass<'a> {
-<<<<<<< HEAD
-    pub fn new(
-        renderer: &'a Renderer,
-        pass: RenderPass<'a>,
-        encoder: *mut CommandEncoder,
-        depth: Texture,
-        output: SurfaceTexture,
-    ) -> Pass<'a> {
-=======
     pub fn new(pass: RenderPass<'a>, encoder: CommandEncoder, depth: Texture) -> Pass<'a> {
->>>>>>> 82c8ba48
         Pass {
-            _renderer: renderer,
             encoder,
             pass,
             depth,
